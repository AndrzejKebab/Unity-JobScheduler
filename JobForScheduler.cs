﻿using System;
using Cysharp.Threading.Tasks;
using Unity.Burst;
using Unity.Collections;
using Unity.Jobs;

namespace PatataGames.JobScheduler
{
	[BurstCompile]
	public struct JobForData<T> : IJobData where T : struct, IJobFor
	{
		public T         Job;
		public int       ArrayLength;
		public JobHandle Dependency;
		
		public JobHandle Schedule()
		{
			return Job.Schedule(ArrayLength, Dependency);
		}
	}
	
	/// <summary>
	///     Data structure for IJobFor implementations to be scheduled.
	/// </summary>
	/// <typeparam name="T">The job type, which must be a struct implementing IJobFor.</typeparam>
	[BurstCompile]
	public struct JobForData<T> : IJobData where T : struct, IJobFor
	{
		/// <summary>
		///     The job to be scheduled.
		/// </summary>
		public T         Job;
		
		/// <summary>
		///     The length of the array to process.
		/// </summary>
		public int       ArrayLength;
		
		/// <summary>
		///     Optional job handle that must complete before this job can start.
		/// </summary>
		public JobHandle Dependency;
		
		/// <summary>
		///     Schedules the job with the specified array length and dependency.
		/// </summary>
		/// <returns>A JobHandle that can be used to track the job's completion.</returns>
		public JobHandle Schedule()
		{
			return Job.Schedule(ArrayLength, Dependency);
		}
	}
	
	/// <summary>
	///     Specialized scheduler for IJobFor implementations.
	///     Provides batched scheduling and completion of jobs with yielding to prevent main thread blocking.
	/// </summary>
	/// <typeparam name="T">The job type, which must be an unmanaged struct implementing IJobFor.</typeparam>
	[BurstCompile]
	public struct JobForScheduler<T>  : IJobScheduler, IDisposable 
		where T : unmanaged, IJobFor
	{
		private JobSchedulerBase       baseScheduler;
		private NativeList<JobForData<T>> jobList;

<<<<<<< HEAD
		/// <summary>
		///     Initializes a new instance of the JobForScheduler struct.
		/// </summary>
		/// <param name="capacity">Initial capacity for the job list. Default is 64.</param>
		/// <param name="batchSize">Number of jobs to process before yielding. Default is 32.</param>
		public JobForScheduler(int capacity = 64, byte batchSize = 32)
=======
		public JobForScheduler(int capacity = 64, byte batchSize = 8)
>>>>>>> d459b560
		{
			baseScheduler = new JobSchedulerBase(capacity, batchSize);
			jobList = new NativeList<JobForData<T>>(capacity, Allocator.Persistent);
		}

		/// <summary>
		///     Controls how many jobs are processed before yielding back to the main thread.
		///     Default is 8.
		/// </summary>
		public byte BatchSize
		{
			get => baseScheduler.BatchSize;
			set => baseScheduler.BatchSize = value;
		}


		/// <summary>
		///     Returns the number of tracked job handles.
		/// </summary>
		public int ScheduledJobs => baseScheduler.JobHandlesCount;

		/// <summary>
		///     Returns the number of jobs in the queue waiting to be scheduled.
		/// </summary>
		public int JobsToSchedule => jobList.Length;
		
		/// <summary>
		///     Returns the total number of jobs being managed by the scheduler.
		///     This includes both jobs waiting to be scheduled and jobs that are currently running.
		/// </summary>
		public int JobsCount => JobsToSchedule + ScheduledJobs;

		/// <summary>
		///     Checks if all scheduled jobs have been completed.
		/// </summary>
		/// <value>
		///     <c>true</c> if all jobs are completed; otherwise, <c>false</c> if any job is still running.
		/// </value>
		public bool AreJobsCompleted => baseScheduler.AreJobsCompleted;
		
		/// <summary>
		///     Adds a job to the queue for scheduling with the specified array length.
		/// </summary>
		/// <param name="job">The job to add.</param>
		/// <param name="arrayLength">The length of the array to process.</param>
		/// <param name="dependency">Optional job handle that must complete before this job can start.</param>
		[BurstCompile]
		public void AddJob(T job, int arrayLength, JobHandle dependency = default)
		{
			jobList.Add(new JobForData<T>
			             {
				             Job         = job,
				             ArrayLength = arrayLength,
				             Dependency   = dependency
			             });
		}

		/// <summary>
		///     Adds an external job handle to the tracking list.
		/// </summary>
		/// <param name="handle">The job handle to track.</param>
		[BurstCompile]
		public void AddJobHandle(JobHandle handle)
		{
			baseScheduler.AddJobHandle(handle);
		}

		/// <summary>
		///     Schedules all queued jobs in batches, yielding between batches to prevent
		///     blocking the main thread for too long.
		/// </summary>
		/// <returns>A UniTask that completes when all jobs are scheduled.</returns>
		[BurstCompile]
		public async UniTask ScheduleJobsAsync()
		{
			byte count = 0;

			foreach (JobForData<T> data in jobList)
			{
				count++;
				JobHandle handle = data.Job.Schedule(data.ArrayLength, data.Dependency);
				baseScheduler.AddJobHandle(handle);

				if (count < BatchSize) continue;
				await UniTask.Yield();
				count = 0;
			}

			jobList.Clear();

			if (count > 0) await UniTask.Yield();
		}

		/// <summary>
		///     Completes all tracked jobs in batches, yielding between batches to prevent
		///     blocking the main thread for too long.
		/// </summary>
		/// <returns>A UniTask that completes when all jobs are finished.</returns>
		[BurstCompile]
		public UniTask CompleteAsync()
		{
			return baseScheduler.CompleteAsync();
		}

		/// <summary>
		///     Completes all tracked jobs without yielding.
		///     Use this when immediate completion is required.
		/// </summary>
		[BurstCompile]
		public void CompleteImmediate()
		{
			baseScheduler.CompleteImmediate();
		}

		/// <summary>
		///     Completes all jobs and releases resources.
		/// </summary>
		public void Dispose()
		{
			baseScheduler.Dispose();
			jobList.Dispose();
		}
	}
}<|MERGE_RESOLUTION|>--- conflicted
+++ resolved
@@ -63,16 +63,12 @@
 		private JobSchedulerBase       baseScheduler;
 		private NativeList<JobForData<T>> jobList;
 
-<<<<<<< HEAD
 		/// <summary>
 		///     Initializes a new instance of the JobForScheduler struct.
 		/// </summary>
 		/// <param name="capacity">Initial capacity for the job list. Default is 64.</param>
 		/// <param name="batchSize">Number of jobs to process before yielding. Default is 32.</param>
 		public JobForScheduler(int capacity = 64, byte batchSize = 32)
-=======
-		public JobForScheduler(int capacity = 64, byte batchSize = 8)
->>>>>>> d459b560
 		{
 			baseScheduler = new JobSchedulerBase(capacity, batchSize);
 			jobList = new NativeList<JobForData<T>>(capacity, Allocator.Persistent);
